--- conflicted
+++ resolved
@@ -866,13 +866,8 @@
             //
             // FIXME: We ignore the exception, and consider all INTEGER primary
             // keys as aliases for the rowid:
-<<<<<<< HEAD
-            if pkColumnInfo.type.uppercased() == "INTEGER" {
-                primaryKey = .rowID(pkColumnInfo.name)
-=======
-            if pkColumn.type.uppercaseString == "INTEGER" {
+            if pkColumn.type.uppercased() == "INTEGER" {
                 primaryKey = .rowID(pkColumn.name)
->>>>>>> d9229611
             } else {
                 primaryKey = .regular([pkColumn.name])
             }
@@ -929,7 +924,7 @@
             throw DatabaseError(message: "no such table: \(tableName)")
         }
         
-        schemaCache.setColumns(columns, forTableName: tableName)
+        schemaCache.set(columns: columns, forTableName: tableName)
         return columns
     }
     
@@ -992,35 +987,18 @@
     // 0   | id        | INTEGER | 0       | NULL       | 1  |
     // 1   | firstName | TEXT    | 0       | NULL       | 0  |
     // 2   | lastName  | TEXT    | 0       | NULL       | 0  |
-<<<<<<< HEAD
-    private struct ColumnInfo : RowConvertible {
-        let name: String
-        let type: String
-        let notNull: Bool
-        let defaultDatabaseValue: DatabaseValue
-        let primaryKeyIndex: Int
-        
-        init(row: Row) {
-            name = row.value(named: "name")
-            type = row.value(named: "type")
-            notNull = row.value(named: "notnull")
-            defaultDatabaseValue = row.databaseValue(named: "dflt_value")!
-            primaryKeyIndex = row.value(named: "pk")
-        }
-=======
     let name: String
     let type: String
     let notNull: Bool
     let defaultDatabaseValue: DatabaseValue
     let primaryKeyIndex: Int
     
-    init(_ row: Row) {
+    init(row: Row) {
         name = row.value(named: "name")
         type = row.value(named: "type")
         notNull = row.value(named: "notnull")
         defaultDatabaseValue = row.databaseValue(named: "dflt_value")!
         primaryKeyIndex = row.value(named: "pk")
->>>>>>> d9229611
     }
 }
 
