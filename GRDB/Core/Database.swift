import Foundation

#if !USING_BUILTIN_SQLITE
    #if os(OSX)
        import SQLiteMacOSX
    #elseif os(iOS)
        #if (arch(i386) || arch(x86_64))
            import SQLiteiPhoneSimulator
        #else
            import SQLiteiPhoneOS
        #endif
    #endif
#endif

/// A raw SQLite connection, suitable for the SQLite C API.
public typealias SQLiteConnection = OpaquePointer

/// A raw SQLite function argument.
typealias SQLiteValue = OpaquePointer


/// A Database connection.
///
/// You don't create a database directly. Instead, you use a DatabaseQueue, or
/// a DatabasePool:
///
///     let dbQueue = DatabaseQueue(...)
///
///     // The Database is the `db` in the closure:
///     dbQueue.inDatabase { db in
///         db.execute(...)
///     }
public final class Database {
    // The Database class is not thread-safe. An instance should always be
    // used through a SerializedDatabase.
    
    // MARK: - Database Information
    
    /// The database configuration
    public let configuration: Configuration
    
    /// The raw SQLite connection, suitable for the SQLite C API.
    public let sqliteConnection: SQLiteConnection
    
    /// The rowID of the most recently inserted row.
    ///
    /// If no row has ever been inserted using this database connection,
    /// returns zero.
    ///
    /// For more detailed information, see https://www.sqlite.org/c3ref/last_insert_rowid.html
    public var lastInsertedRowID: Int64 {
        SchedulingWatchdog.preconditionValidQueue(self)
        return sqlite3_last_insert_rowid(sqliteConnection)
    }
    
    /// The number of rows modified, inserted or deleted by the most recent
    /// successful INSERT, UPDATE or DELETE statement.
    ///
    /// For more detailed information, see https://www.sqlite.org/c3ref/changes.html
    public var changesCount: Int {
        SchedulingWatchdog.preconditionValidQueue(self)
        return Int(sqlite3_changes(sqliteConnection))
    }
    
    /// The total number of rows modified, inserted or deleted by all successful
    /// INSERT, UPDATE or DELETE statements since the database connection was
    /// opened.
    ///
    /// For more detailed information, see https://www.sqlite.org/c3ref/total_changes.html
    public var totalChangesCount: Int {
        SchedulingWatchdog.preconditionValidQueue(self)
        return Int(sqlite3_total_changes(sqliteConnection))
    }
    
    var lastErrorCode: Int32 { return sqlite3_errcode(sqliteConnection) }
    var lastErrorMessage: String? { return String(cString: sqlite3_errmsg(sqliteConnection)) }
    
    /// True if the database connection is currently in a transaction.
    public var isInsideTransaction: Bool { return isInsideExplicitTransaction || !savepointStack.isEmpty }
    
    // Set by beginTransaction, rollback and commit. Not set by savepoints.
    private var isInsideExplicitTransaction: Bool = false
    
    // Transaction observers
    private var databaseEventObservers = [DatabaseEventObserver]()
    private var statementEventObservers = [DatabaseEventObserver]()  // subset of databaseEventObservers, set in updateStatementWillExecute
    private var transactionState: TransactionState = .waitForTransactionCompletion
    private var savepointStack = SavePointStack()
    
    /// See setupBusyMode()
    private var busyCallback: BusyCallback?
    
    /// Available functions
    private var functions = Set<DatabaseFunction>()
    
    /// Available collations
    private var collations = Set<DatabaseCollation>()
    
    /// Schema Cache
    var schemaCache: DatabaseSchemaCache    // internal so that it can be tested
    
    /// Statement cache. Not part of the schema cache because statements belong
    /// to this connection, while schema cache can be shared with
    /// other connections.
    private var selectStatementCache: [String: SelectStatement] = [:]
    private var updateStatementCache: [String: UpdateStatement] = [:]
    
    init(path: String, configuration: Configuration, schemaCache: DatabaseSchemaCache) throws {
        // See https://www.sqlite.org/c3ref/open.html
        var sqliteConnection: SQLiteConnection? = nil
        let code = sqlite3_open_v2(path, &sqliteConnection, configuration.SQLiteOpenFlags, nil)
        guard code == SQLITE_OK else {
            throw DatabaseError(code: code, message: String(cString: sqlite3_errmsg(sqliteConnection)))
        }
        
        do {
            #if SQLITE_HAS_CODEC
                if let passphrase = configuration.passphrase {
                    try Database.setPassphrase(passphrase, forConnection: sqliteConnection)
                }
            #endif
            
            // Users are surprised when they open a picture as a database and
            // see no error (https://github.com/groue/GRDB.swift/issues/54).
            //
            // So let's fail early if file is not a database, or encrypted with
            // another passphrase.
            let readCode = sqlite3_exec(sqliteConnection, "SELECT * FROM sqlite_master LIMIT 1", nil, nil, nil)
            guard readCode == SQLITE_OK else {
                throw DatabaseError(code: readCode, message: String(cString: sqlite3_errmsg(sqliteConnection)))
            }
        } catch {
            closeConnection(sqliteConnection!)
            throw error
        }
        
        self.configuration = configuration
        self.schemaCache = schemaCache
        self.sqliteConnection = sqliteConnection!
        
        configuration.SQLiteConnectionDidOpen?()
    }
    
    /// This method must be called after database initialization
    func setup() throws {
        // Setup trace first, so that setup queries are traced.
        setupTrace()
        try setupForeignKeys()
        setupBusyMode()
        setupDefaultFunctions()
        setupDefaultCollations()
    }
    
    /// This method must be called before database deallocation
    func close() {
        SchedulingWatchdog.preconditionValidQueue(self)
        assert(!isClosed)
        
        configuration.SQLiteConnectionWillClose?(sqliteConnection)
        updateStatementCache = [:]
        selectStatementCache = [:]
        closeConnection(sqliteConnection)
        isClosed = true
        configuration.SQLiteConnectionDidClose?()
    }
    
    private var isClosed: Bool = false
    deinit {
        assert(isClosed)
    }
    
    func releaseMemory() {
        sqlite3_db_release_memory(sqliteConnection)
        schemaCache.clear()
        updateStatementCache = [:]
        selectStatementCache = [:]
    }
    
    private func setupForeignKeys() throws {
        // Foreign keys are disabled by default with SQLite3
        if configuration.foreignKeysEnabled {
            try execute("PRAGMA foreign_keys = ON")
        }
    }
    
    private func setupTrace() {
        guard configuration.trace != nil else {
            return
        }
        let dbPointer = unsafeBitCast(self, to: UnsafeMutablePointer<Void>.self)
        sqlite3_trace(sqliteConnection, { (dbPointer, sql) in
            guard let sql = sql else { return }
            let database = unsafeBitCast(dbPointer, to: Database.self)
            database.configuration.trace!(String(cString: sql))
            }, dbPointer)
    }
    
    private func setupBusyMode() {
        switch configuration.busyMode {
        case .immediateError:
            break
            
        case .timeout(let duration):
            let milliseconds = Int32(duration * 1000)
            sqlite3_busy_timeout(sqliteConnection, milliseconds)
            
        case .callback(let callback):
            let dbPointer = unsafeBitCast(self, to: UnsafeMutablePointer<Void>.self)
            busyCallback = callback
            
            sqlite3_busy_handler(
                sqliteConnection,
                { (dbPointer: UnsafeMutablePointer<Void>?, numberOfTries: Int32) in
                    let database = unsafeBitCast(dbPointer, to: Database.self)
                    let callback = database.busyCallback!
                    return callback(numberOfTries: Int(numberOfTries)) ? 1 : 0
                },
                dbPointer)
        }
    }
    
    private func setupDefaultFunctions() {
        add(function: .capitalize)
        add(function: .lowercase)
        add(function: .uppercase)
        
        if #available(iOS 9.0, OSX 10.11, *) {
            add(function: .localizedCapitalize)
            add(function: .localizedLowercase)
            add(function: .localizedUppercase)
        }
    }
    
    private func setupDefaultCollations() {
        add(collation: .unicodeCompare)
        add(collation: .caseInsensitiveCompare)
        add(collation: .localizedCaseInsensitiveCompare)
        add(collation: .localizedCompare)
        add(collation: .localizedStandardCompare)
    }
}

private func closeConnection(_ sqliteConnection: SQLiteConnection) {
    // sqlite3_close_v2 was added in SQLite 3.7.14 http://www.sqlite.org/changes.html#version_3_7_14
    // It is available from iOS 8.2 and OS X 10.10 https://github.com/yapstudios/YapDatabase/wiki/SQLite-version-(bundled-with-OS)
    if #available(iOS 8.2, OSX 10.10, *) {
        // https://www.sqlite.org/c3ref/close.html
        // > If sqlite3_close_v2() is called with unfinalized prepared
        // > statements and/or unfinished sqlite3_backups, then the database
        // > connection becomes an unusable "zombie" which will automatically
        // > be deallocated when the last prepared statement is finalized or the
        // > last sqlite3_backup is finished.
        let code = sqlite3_close_v2(sqliteConnection)
        if code != SQLITE_OK {
            // A rare situation where GRDB doesn't fatalError on unprocessed
            // errors.
            let message = String(cString: sqlite3_errmsg(sqliteConnection))
            NSLog("GRDB could not close database with error %@: %@", NSNumber(value: code), NSString(string: message ?? ""))
        }
    } else {
        // https://www.sqlite.org/c3ref/close.html
        // > If the database connection is associated with unfinalized prepared
        // > statements or unfinished sqlite3_backup objects then
        // > sqlite3_close() will leave the database connection open and
        // > return SQLITE_BUSY.
        let code = sqlite3_close(sqliteConnection)
        if code != SQLITE_OK {
            // A rare situation where GRDB doesn't fatalError on unprocessed
            // errors.
            let message = String(cString: sqlite3_errmsg(sqliteConnection))
            NSLog("GRDB could not close database with error %@: %@", NSNumber(value: code), NSString(string: message ?? ""))
            if code == SQLITE_BUSY {
                // Let the user know about unfinalized statements that did
                // prevent the connection from closing properly.
                var stmt: SQLiteStatement? = sqlite3_next_stmt(sqliteConnection, nil)
                while stmt != nil {
                    NSLog("GRDB unfinalized statement: %@", NSString(string: String(validatingUTF8: sqlite3_sql(stmt))!))
                    stmt = sqlite3_next_stmt(sqliteConnection, stmt)
                }
            }
        }
    }
}


/// An SQLite threading mode. See https://www.sqlite.org/threadsafe.html.
enum ThreadingMode {
    case SQLiteDefault
    case multiThread
    case serialized
    
    var SQLiteOpenFlags: Int32 {
        switch self {
        case .SQLiteDefault:
            return 0
        case .multiThread:
            return SQLITE_OPEN_NOMUTEX
        case .serialized:
            return SQLITE_OPEN_FULLMUTEX
        }
    }
}


/// See BusyMode and https://www.sqlite.org/c3ref/busy_handler.html
public typealias BusyCallback = (numberOfTries: Int) -> Bool

/// When there are several connections to a database, a connection may try to
/// access the database while it is locked by another connection.
///
/// The BusyMode enum describes the behavior of GRDB when such a situation
/// occurs:
///
/// - .immediateError: The SQLITE_BUSY error is immediately returned to the
///   connection that tries to access the locked database.
///
/// - .timeout: The SQLITE_BUSY error will be returned only if the database
///   remains locked for more than the specified duration.
///
/// - .callback: Perform your custom lock handling.
///
/// To set the busy mode of a database, use Configuration:
///
///     let configuration = Configuration(busyMode: .timeout(1))
///     let dbQueue = DatabaseQueue(path: "...", configuration: configuration)
///
/// Relevant SQLite documentation:
///
/// - https://www.sqlite.org/c3ref/busy_timeout.html
/// - https://www.sqlite.org/c3ref/busy_handler.html
/// - https://www.sqlite.org/lang_transaction.html
/// - https://www.sqlite.org/wal.html
public enum BusyMode {
    /// The SQLITE_BUSY error is immediately returned to the connection that
    /// tries to access the locked database.
    case immediateError
    
    /// The SQLITE_BUSY error will be returned only if the database remains
    /// locked for more than the specified duration.
    case timeout(TimeInterval)
    
    /// A custom callback that is called when a database is locked.
    /// See https://www.sqlite.org/c3ref/busy_handler.html
    case callback(BusyCallback)
}


// =========================================================================
// MARK: - Statements

extension Database {
    
    /// Returns a new prepared statement that can be reused.
    ///
    ///     let statement = try db.makeSelectStatement("SELECT COUNT(*) FROM persons WHERE age > ?")
    ///     let moreThanTwentyCount = Int.fetchOne(statement, arguments: [20])!
    ///     let moreThanThirtyCount = Int.fetchOne(statement, arguments: [30])!
    ///
    /// - parameter sql: An SQL query.
    /// - returns: A SelectStatement.
    /// - throws: A DatabaseError whenever SQLite could not parse the sql query.
    public func makeSelectStatement(_ sql: String) throws -> SelectStatement {
        return try SelectStatement(database: self, sql: sql)
    }
    
    /// Returns a prepared statement that can be reused.
    ///
    ///     let statement = try db.cachedSelectStatement("SELECT COUNT(*) FROM persons WHERE age > ?")
    ///     let moreThanTwentyCount = Int.fetchOne(statement, arguments: [20])!
    ///     let moreThanThirtyCount = Int.fetchOne(statement, arguments: [30])!
    ///
    /// The returned statement may have already been used: it may or may not
    /// contain values for its eventual arguments.
    ///
    /// - parameter sql: An SQL query.
    /// - returns: An UpdateStatement.
    /// - throws: A DatabaseError whenever SQLite could not parse the sql query.
    public func cachedSelectStatement(_ sql: String) throws -> SelectStatement {
        if let statement = selectStatementCache[sql] {
            return statement
        }
        
        let statement = try makeSelectStatement(sql)
        selectStatementCache[sql] = statement
        return statement
    }
    
    /// Returns a new prepared statement that can be reused.
    ///
    ///     let statement = try db.makeUpdateStatement("INSERT INTO persons (name) VALUES (?)")
    ///     try statement.execute(arguments: ["Arthur"])
    ///     try statement.execute(arguments: ["Barbara"])
    ///
    /// - parameter sql: An SQL query.
    /// - returns: An UpdateStatement.
    /// - throws: A DatabaseError whenever SQLite could not parse the sql query.
    public func makeUpdateStatement(_ sql: String) throws -> UpdateStatement {
        return try UpdateStatement(database: self, sql: sql)
    }
    
    /// Returns a prepared statement that can be reused.
    ///
    ///     let statement = try db.cachedUpdateStatement("INSERT INTO persons (name) VALUES (?)")
    ///     try statement.execute(arguments: ["Arthur"])
    ///     try statement.execute(arguments: ["Barbara"])
    ///
    /// The returned statement may have already been used: it may or may not
    /// contain values for its eventual arguments.
    ///
    /// - parameter sql: An SQL query.
    /// - returns: An UpdateStatement.
    /// - throws: A DatabaseError whenever SQLite could not parse the sql query.
    public func cachedUpdateStatement(_ sql: String) throws -> UpdateStatement {
        if let statement = updateStatementCache[sql] {
            return statement
        }
        
        let statement = try makeUpdateStatement(sql)
        updateStatementCache[sql] = statement
        return statement
    }
    
    /// Executes one or several SQL statements, separated by semi-colons.
    ///
    ///     try db.execute(
    ///         "INSERT INTO persons (name) VALUES (:name)",
    ///         arguments: ["name": "Arthur"])
    ///
    ///     try db.execute(
    ///         "INSERT INTO persons (name) VALUES (?);" +
    ///         "INSERT INTO persons (name) VALUES (?);" +
    ///         "INSERT INTO persons (name) VALUES (?);",
    ///         arguments; ['Arthur', 'Barbara', 'Craig'])
    ///
    /// This method may throw a DatabaseError.
    ///
    /// - parameters:
    ///     - sql: An SQL query.
    ///     - arguments: Optional statement arguments.
    /// - throws: A DatabaseError whenever an SQLite error occurs.
    public func execute(_ sql: String, arguments: StatementArguments? = nil) throws {
        // This method is like sqlite3_exec (https://www.sqlite.org/c3ref/exec.html)
        // It adds support for arguments.
        
        SchedulingWatchdog.preconditionValidQueue(self)
        
        // The tricky part is to consume arguments as statements are executed.
        //
        // Here we build two functions:
        // - consumeArguments returns arguments for a statement
        // - validateRemainingArguments validates the remaining arguments, after
        //   all statements have been executed, in the same way
        //   as Statement.validate(arguments:)
        
        var arguments = arguments ?? StatementArguments()
        let initialValuesCount = arguments.values.count
        let consumeArguments = { (statement: UpdateStatement) throws -> StatementArguments in
            let bindings = try arguments.consume(statement, allowingRemainingValues: true)
            return StatementArguments(bindings)
        }
        let validateRemainingArguments = {
            if !arguments.values.isEmpty {
                throw DatabaseError(code: SQLITE_MISUSE, message: "wrong number of statement arguments: \(initialValuesCount)")
            }
        }
        
        
        // Execute statements
        
        let sqlCodeUnits = sql.nulTerminatedUTF8
        var error: ErrorProtocol?
        
        // During the execution of sqlite3_prepare_v2, the observer listens to
        // authorization callbacks in order to recognize "interesting"
        // statements. See updateStatementDidExecute().
        let observer = StatementCompilationObserver(self)
        observer.start()
        
        sqlCodeUnits.withUnsafeBufferPointer { codeUnits in
            let sqlStart = UnsafePointer<Int8>(codeUnits.baseAddress)!
            let sqlEnd = sqlStart + sqlCodeUnits.count
            var statementStart = sqlStart
            while statementStart < sqlEnd - 1 {
                observer.reset()
                var statementEnd: UnsafePointer<Int8>? = nil
                var sqliteStatement: SQLiteStatement? = nil
                let code = sqlite3_prepare_v2(sqliteConnection, statementStart, -1, &sqliteStatement, &statementEnd)
                guard code == SQLITE_OK else {
                    error = DatabaseError(code: code, message: lastErrorMessage, sql: sql)
                    break
                }
                
                guard sqliteStatement != nil else {
                    // The remaining string contains only whitespace
                    assert(String(data: Data(bytesNoCopy: UnsafeMutablePointer<UInt8>(statementStart), count: statementEnd! - statementStart, deallocator: .none), encoding: .utf8)!.trimmingCharacters(in: .whitespacesAndNewlines).isEmpty)
                    break
                }
                
                do {
                    let statement = UpdateStatement(
                        database: self,
                        sqliteStatement: sqliteStatement!,
                        invalidatesDatabaseSchemaCache: observer.invalidatesDatabaseSchemaCache,
                        savepointAction: observer.savepointAction,
                        databaseEventKinds: observer.databaseEventKinds)
                    let arguments = try consumeArguments(statement)
                    statement.unsafeSetArguments(arguments)
                    try statement.execute()
                } catch let statementError {
                    error = statementError
                    break
                }
                
                statementStart = statementEnd!
            }
        }
        
        observer.stop()
        
        if let error = error {
            throw error
        }
        
        // Force arguments validity. See UpdateStatement.execute(), and SelectStatement.fetchSequence()
        try! validateRemainingArguments()
    }
}


// =========================================================================
// MARK: - Functions

extension Database {
    
    /// Add or redefine an SQL function.
    ///
    ///     let fn = DatabaseFunction("succ", argumentCount: 1) { databaseValues in
    ///         let dbv = databaseValues.first!
    ///         guard let int = dbv.value() as Int? else {
    ///             return nil
    ///         }
    ///         return int + 1
    ///     }
    ///     db.add(function: fn)
    ///     Int.fetchOne(db, "SELECT succ(1)")! // 2
    public func add(function: DatabaseFunction) {
        functions.update(with: function)
        let functionPointer = unsafeBitCast(function, to: UnsafeMutablePointer<Void>.self)
        let code = sqlite3_create_function_v2(
            sqliteConnection,
            function.name,
            function.argumentCount,
            SQLITE_UTF8 | function.eTextRep,
            functionPointer,
            { (context, argc, argv) in
                let function = unsafeBitCast(sqlite3_user_data(context), to: DatabaseFunction.self)
                do {
                    let result = try function.function(argc, argv)
                    switch result.storage {
                    case .null:
                        sqlite3_result_null(context)
                    case .int64(let int64):
                        sqlite3_result_int64(context, int64)
                    case .double(let double):
                        sqlite3_result_double(context, double)
                    case .string(let string):
                        sqlite3_result_text(context, string, -1, SQLITE_TRANSIENT)
                    case .blob(let data):
                        data.withUnsafeBytes { bytes in
                            sqlite3_result_blob(context, bytes, Int32(data.count), SQLITE_TRANSIENT)
                        }
                    }
                } catch let error as DatabaseError {
                    if let message = error.message {
                        sqlite3_result_error(context, message, -1)
                    }
                    sqlite3_result_error_code(context, Int32(error.code))
                } catch {
                    sqlite3_result_error(context, "\(error)", -1)
                }
            }, nil, nil, nil)
        
        guard code == SQLITE_OK else {
            fatalError(DatabaseError(code: code, message: lastErrorMessage).description)
        }
    }
    
    /// Remove an SQL function.
    public func remove(function: DatabaseFunction) {
        functions.remove(function)
        let code = sqlite3_create_function_v2(
            sqliteConnection,
            function.name,
            function.argumentCount,
            SQLITE_UTF8 | function.eTextRep,
            nil, nil, nil, nil, nil)
        guard code == SQLITE_OK else {
            fatalError(DatabaseError(code: code, message: lastErrorMessage).description)
        }
    }
}


/// An SQL function.
public final class DatabaseFunction {
    public let name: String
    let argumentCount: Int32
    let pure: Bool
    let function: (Int32, UnsafeMutablePointer<OpaquePointer?>?) throws -> DatabaseValue
    var eTextRep: Int32 { return pure ? SQLITE_DETERMINISTIC : 0 }
    
    /// Returns an SQL function.
    ///
    ///     let fn = DatabaseFunction("succ", argumentCount: 1) { databaseValues in
    ///         let dbv = databaseValues.first!
    ///         guard let int = dbv.value() as Int? else {
    ///             return nil
    ///         }
    ///         return int + 1
    ///     }
    ///     db.add(function: fn)
    ///     Int.fetchOne(db, "SELECT succ(1)")! // 2
    ///
    /// - parameters:
    ///     - name: The function name.
    ///     - argumentCount: The number of arguments of the function. If
    ///       omitted, or nil, the function accepts any number of arguments.
    ///     - pure: Whether the function is "pure", which means that its results
    ///       only depends on its inputs. When a function is pure, SQLite has
    ///       the opportunity to perform additional optimizations. Default value
    ///       is false.
    ///     - function: A function that takes an array of DatabaseValue
    ///       arguments, and returns an optional DatabaseValueConvertible such
    ///       as Int, String, NSDate, etc. The array is guaranteed to have
    ///       exactly *argumentCount* elements, provided *argumentCount* is
    ///       not nil.
    public init(_ name: String, argumentCount: Int32? = nil, pure: Bool = false, function: ([DatabaseValue]) throws -> DatabaseValueConvertible?) {
        self.name = name
        self.argumentCount = argumentCount ?? -1
        self.pure = pure
        self.function = { (argc, argv) in
            let arguments = (0..<Int(argc)).map { index in DatabaseValue(sqliteValue: argv.unsafelyUnwrapped[index]!) }
            return try function(arguments)?.databaseValue ?? .null
        }
    }
}

extension DatabaseFunction : Hashable {
    /// The hash value.
    public var hashValue: Int {
        return name.hashValue ^ argumentCount.hashValue
    }
}

/// Two functions are equal if they share the same name and argumentCount.
public func ==(lhs: DatabaseFunction, rhs: DatabaseFunction) -> Bool {
    return lhs.name == rhs.name && lhs.argumentCount == rhs.argumentCount
}


// =========================================================================
// MARK: - Collations

extension Database {
    
    /// Add or redefine a collation.
    ///
    ///     let collation = DatabaseCollation("localized_standard") { (string1, string2) in
    ///         return (string1 as NSString).localizedStandardCompare(string2)
    ///     }
    ///     db.add(collation: collation)
    ///     try db.execute("CREATE TABLE files (name TEXT COLLATE localized_standard")
    public func add(collation: DatabaseCollation) {
        collations.update(with: collation)
        let collationPointer = unsafeBitCast(collation, to: UnsafeMutablePointer<Void>.self)
        let code = sqlite3_create_collation_v2(
            sqliteConnection,
            collation.name,
            SQLITE_UTF8,
            collationPointer,
            { (collationPointer, length1, buffer1, length2, buffer2) -> Int32 in
                let collation = unsafeBitCast(collationPointer, to: DatabaseCollation.self)
                return Int32(collation.function(length1, buffer1, length2, buffer2).rawValue)
            }, nil)
        guard code == SQLITE_OK else {
            fatalError(DatabaseError(code: code, message: lastErrorMessage).description)
        }
    }
    
    /// Remove a collation.
    public func remove(collation: DatabaseCollation) {
        collations.remove(collation)
        sqlite3_create_collation_v2(
            sqliteConnection,
            collation.name,
            SQLITE_UTF8,
            nil, nil, nil)
    }
}

/// A Collation is a string comparison function used by SQLite.
public final class DatabaseCollation {
    public let name: String
    let function: (Int32, UnsafePointer<Void>?, Int32, UnsafePointer<Void>?) -> ComparisonResult
    
    /// Returns a collation.
    ///
    ///     let collation = DatabaseCollation("localized_standard") { (string1, string2) in
    ///         return (string1 as NSString).localizedStandardCompare(string2)
    ///     }
    ///     db.add(collation: collation)
    ///     try db.execute("CREATE TABLE files (name TEXT COLLATE localized_standard")
    ///
    /// - parameters:
    ///     - name: The function name.
    ///     - function: A function that compares two strings.
    public init(_ name: String, function: (String, String) -> ComparisonResult) {
        self.name = name
        self.function = { (length1, buffer1, length2, buffer2) in
            // Buffers are not C strings: they do not end with \0.
            let string1 = String(bytesNoCopy: UnsafeMutablePointer<Void>(buffer1.unsafelyUnwrapped), length: Int(length1), encoding: .utf8, freeWhenDone: false)!
            let string2 = String(bytesNoCopy: UnsafeMutablePointer<Void>(buffer2.unsafelyUnwrapped), length: Int(length2), encoding: .utf8, freeWhenDone: false)!
            return function(string1, string2)
        }
    }
}

extension DatabaseCollation : Hashable {
    /// The hash value.
    public var hashValue: Int {
        // We can't compute a hash since the equality is based on the opaque
        // sqlite3_strnicmp SQLite function.
        return 0
    }
}

/// Two collations are equal if they share the same name (case insensitive)
public func ==(lhs: DatabaseCollation, rhs: DatabaseCollation) -> Bool {
    // See https://www.sqlite.org/c3ref/create_collation.html
    return sqlite3_stricmp(lhs.name, lhs.name) == 0
}


// =========================================================================
// MARK: - Encryption

#if SQLITE_HAS_CODEC
extension Database {
    private class func setPassphrase(passphrase: String, forConnection sqliteConnection: SQLiteConnection) throws {
        let data = passphrase.data(using: .utf8)!
        let code = sqlite3_key(sqliteConnection, data.bytes, Int32(data.length))
        guard code == SQLITE_OK else {
            throw DatabaseError(code: code, message: String(cString: sqlite3_errmsg(sqliteConnection)))
        }
    }

    func changePassphrase(passphrase: String) throws {
        let data = passphrase.data(using: .utf8)!
        let code = sqlite3_rekey(sqliteConnection, data.bytes, Int32(data.length))
        guard code == SQLITE_OK else {
            throw DatabaseError(code: code, message: String(cString: sqlite3_errmsg(sqliteConnection)))
        }
    }
}
#endif


// =========================================================================
// MARK: - Database Schema

extension Database {
    
    /// Clears the database schema cache.
    ///
    /// You may need to clear the cache manually if the database schema is
    /// modified by another connection.
    public func clearSchemaCache() {
        SchedulingWatchdog.preconditionValidQueue(self)
        schemaCache.clear()
        
        // We also clear updateStatementCache and selectStatementCache despite
        // the automatic statement recompilation (see https://www.sqlite.org/c3ref/prepare.html)
        // because the automatic statement recompilation only happens a
        // limited number of times.
        updateStatementCache = [:]
        selectStatementCache = [:]
    }
    
    /// Returns whether a table exists.
    public func tableExists(_ tableName: String) -> Bool {
        SchedulingWatchdog.preconditionValidQueue(self)
        
        // SQlite identifiers are case-insensitive, case-preserving (http://www.alberton.info/dbms_identifiers_and_case_sensitivity.html)
        return Row.fetchOne(self,
            "SELECT sql FROM sqlite_master WHERE type = 'table' AND LOWER(name) = ?",
            arguments: [tableName.lowercased()]) != nil
    }
    
    /// The primary key for table named `tableName`; nil if table has no
    /// primary key.
    ///
    /// - throws: A DatabaseError if table does not exist.
    public func primaryKey(_ tableName: String) throws -> PrimaryKey? {
        SchedulingWatchdog.preconditionValidQueue(self)
        
        if let primaryKey = schemaCache.primaryKey(tableName) {
            return primaryKey
        }
        
        // https://www.sqlite.org/pragma.html
        //
        // > PRAGMA database.table_info(table-name);
        // >
        // > This pragma returns one row for each column in the named table.
        // > Columns in the result set include the column name, data type,
        // > whether or not the column can be NULL, and the default value for
        // > the column. The "pk" column in the result set is zero for columns
        // > that are not part of the primary key, and is the index of the
        // > column in the primary key for columns that are part of the primary
        // > key.
        //
        // CREATE TABLE persons (
        //   id INTEGER PRIMARY KEY,
        //   firstName TEXT,
        //   lastName TEXT)
        //
        // PRAGMA table_info("persons")
        //
        // cid | name      | type    | notnull | dflt_value | pk |
        // 0   | id        | INTEGER | 0       | NULL       | 1  |
        // 1   | firstName | TEXT    | 0       | NULL       | 0  |
        // 2   | lastName  | TEXT    | 0       | NULL       | 0  |
        
        if #available(iOS 8.2, OSX 10.10, *) { } else {
            // Work around a bug in SQLite where PRAGMA table_info would
            // return a result even after the table was deleted.
            if !tableExists(tableName) {
                throw DatabaseError(message: "no such table: \(tableName)")
            }
        }
        let columnInfos = ColumnInfo.fetchAll(self, "PRAGMA table_info(\(tableName.quotedDatabaseIdentifier))")
        guard columnInfos.count > 0 else {
            throw DatabaseError(message: "no such table: \(tableName)")
        }
        
        let primaryKey: PrimaryKey?
        let pkColumnInfos = columnInfos
            .filter { $0.primaryKeyIndex > 0 }
            .sorted { $0.primaryKeyIndex < $1.primaryKeyIndex }
        
        switch pkColumnInfos.count {
        case 0:
            // No primary key column
            primaryKey = nil
        case 1:
            // Single column
            let pkColumnInfo = pkColumnInfos.first!
            
            // https://www.sqlite.org/lang_createtable.html:
            //
            // > With one exception noted below, if a rowid table has a primary
            // > key that consists of a single column and the declared type of
            // > that column is "INTEGER" in any mixture of upper and lower
            // > case, then the column becomes an alias for the rowid. Such a
            // > column is usually referred to as an "integer primary key".
            // > A PRIMARY KEY column only becomes an integer primary key if the
            // > declared type name is exactly "INTEGER". Other integer type
            // > names like "INT" or "BIGINT" or "SHORT INTEGER" or "UNSIGNED
            // > INTEGER" causes the primary key column to behave as an ordinary
            // > table column with integer affinity and a unique index, not as
            // > an alias for the rowid.
            // >
            // > The exception mentioned above is that if the declaration of a
            // > column with declared type "INTEGER" includes an "PRIMARY KEY
            // > DESC" clause, it does not become an alias for the rowid [...]
            //
            // FIXME: We ignore the exception, and consider all INTEGER primary
            // keys as aliases for the rowid:
            if pkColumnInfo.type.uppercased() == "INTEGER" {
                primaryKey = .rowID(pkColumnInfo.name)
            } else {
                primaryKey = .regular([pkColumnInfo.name])
            }
        default:
            // Multi-columns primary key
            primaryKey = .regular(pkColumnInfos.map { $0.name })
        }
        
        schemaCache.set(primaryKey: primaryKey, for: tableName)
        return primaryKey
    }
    
    /// The indexes on table named `tableName`; returns the empty array if the
    /// table does not exist.
    ///
    /// Note: SQLite does not define any index for INTEGER PRIMARY KEY columns:
    /// this method does not return any index that represents this primary key.
    ///
    /// If you want to know if a set of columns uniquely identify a row, prefer
    /// table(_:hasUniqueKey:) instead.
    public func indexes(on tableName: String) -> [TableIndex] {
        if let indexes = schemaCache.indexes(on: tableName) {
            return indexes
        }
        
        let indexes = Row.fetch(self, "PRAGMA index_list(\(tableName.quotedDatabaseIdentifier))").map { row -> TableIndex in
            let indexName: String = row.value(atIndex: 1)
            let unique: Bool = row.value(atIndex: 2)
            let columns = Row.fetch(self, "PRAGMA index_info(\(indexName.quotedDatabaseIdentifier))")
                .map { ($0.value(atIndex: 0) as Int, $0.value(atIndex: 2) as String) }
                .sorted { $0.0 < $1.0 }
                .map { $0.1 }
            return TableIndex(name: indexName, columns: columns, unique: unique)
        }
        
        schemaCache.set(indexes: indexes, forTableName: tableName)
        return indexes
    }
    
<<<<<<< HEAD
    /// True if a set of columns uniquely identify a row, that is to say if
    /// there is a unique index on those columns, or if the column is the
    /// INTEGER PRIMARY KEY.
    func columns<T: Sequence where T.Iterator.Element == String>(_ columns: T, uniquelyIdentifyRowsIn tableName: String) throws -> Bool {
=======
    /// True if a sequence of columns uniquely identifies a row, that is to say
    /// if the columns are the primary key, or if there is a unique index on them.
    public func table<T: SequenceType where T.Generator.Element == String>(tableName: String, hasUniqueKey columns: T) throws -> Bool {
>>>>>>> 111d11a7
        let primaryKey = try self.primaryKey(tableName) // first, so that we fail early and consistently should the table not exist
        let columns = Set(columns)
        if indexes(on: tableName).contains({ index in index.isUnique && Set(index.columns) == columns }) {
            return true
        }
        if columns.count == 1,
            let rowIDColumnName = primaryKey?.rowIDColumn,
            rowIDColumnName == columns.first!
        {
            return true
        }
        return false
    }
    
    // CREATE TABLE persons (
    //   id INTEGER PRIMARY KEY,
    //   firstName TEXT,
    //   lastName TEXT)
    //
    // PRAGMA table_info("persons")
    //
    // cid | name      | type    | notnull | dflt_value | pk |
    // 0   | id        | INTEGER | 0       | NULL       | 1  |
    // 1   | firstName | TEXT    | 0       | NULL       | 0  |
    // 2   | lastName  | TEXT    | 0       | NULL       | 0  |
    private struct ColumnInfo : RowConvertible {
        let name: String
        let type: String
        let notNull: Bool
        let defaultDatabaseValue: DatabaseValue
        let primaryKeyIndex: Int
        
        init(row: Row) {
            name = row.value(named: "name")
            type = row.value(named: "type")
            notNull = row.value(named: "notnull")
            defaultDatabaseValue = row.databaseValue(named: "dflt_value")!
            primaryKeyIndex = row.value(named: "pk")
        }
    }
}

/// An index on a database table.
///
/// See `Database.indexes(on:)`
public struct TableIndex {
    /// The name of the index
    public let name: String
    
    /// The indexed columns
    public let columns: [String]
    
    /// True if the index is unique
    public let isUnique: Bool
    
    init(name: String, columns: [String], unique: Bool) {
        self.name = name
        self.columns = columns
        self.isUnique = unique
    }
}

/// You get primary keys from table names, with the Database.primaryKey(_)
/// method.
///
/// Primary key is nil when table has no primary key:
///
///     // CREATE TABLE items (name TEXT)
///     let itemPk = try db.primaryKey("items") // nil
///
/// Primary keys have one or several columns. When the primary key has a single
/// column, it may contain the row id:
///
///     // CREATE TABLE persons (
///     //   id INTEGER PRIMARY KEY,
///     //   name TEXT
///     // )
///     let personPk = try db.primaryKey("persons")!
///     personPk.columns     // ["id"]
///     personPk.rowIDColumn // "id"
///
///     // CREATE TABLE countries (
///     //   isoCode TEXT NOT NULL PRIMARY KEY
///     //   name TEXT
///     // )
///     let countryPk = db.primaryKey("countries")!
///     countryPk.columns     // ["isoCode"]
///     countryPk.rowIDColumn // nil
///
///     // CREATE TABLE citizenships (
///     //   personID INTEGER NOT NULL REFERENCES persons(id)
///     //   countryIsoCode TEXT NOT NULL REFERENCES countries(isoCode)
///     //   PRIMARY KEY (personID, countryIsoCode)
///     // )
///     let citizenshipsPk = db.primaryKey("citizenships")!
///     citizenshipsPk.columns     // ["personID", "countryIsoCode"]
///     citizenshipsPk.rowIDColumn // nil
public struct PrimaryKey {
    private enum Impl {
        /// An INTEGER PRIMARY KEY column that aliases the Row ID.
        /// Associated string is the column name.
        case rowID(String)
        
        /// Any primary key, but INTEGER PRIMARY KEY.
        /// Associated strings are column names.
        case regular([String])
    }
    
    private let impl: Impl
    
    static func rowID(_ column: String) -> PrimaryKey {
        return PrimaryKey(impl: .rowID(column))
    }
    
    static func regular(_ columns: [String]) -> PrimaryKey {
        assert(!columns.isEmpty)
        return PrimaryKey(impl: .regular(columns))
    }
    
    /// The columns in the primary key; this array is never empty.
    public var columns: [String] {
        switch impl {
        case .rowID(let column):
            return [column]
        case .regular(let columns):
            return columns
        }
    }
    
    /// When not nil, the name of the column that contains the INTEGER PRIMARY KEY.
    public var rowIDColumn: String? {
        switch impl {
        case .rowID(let column):
            return column
        case .regular:
            return nil
        }
    }
}


// =========================================================================
// MARK: - StatementCompilationObserver

/// A class that gathers information about a statement during its compilation.
final class StatementCompilationObserver {
    let database: Database
    
    /// A dictionary [tablename: Set<columnName>] of accessed columns
    var readTables: [String: Set<String>] = [:]
    
    /// What this statement does to the database
    var databaseEventKinds: [DatabaseEventKind] = []
    
    /// True if a statement alter the schema in a way that required schema cache
    /// invalidation. Adding a column to a table does invalidate the schema
    /// cache, but not adding a table.
    var invalidatesDatabaseSchemaCache = false
    
    /// Not nil if a statement is a BEGIN/RELEASE/ROLLBACK savepoint statement.
    var savepointAction: (name: String, action: SavepointActionKind)?
    
    init(_ database: Database) {
        self.database = database
    }
    
    // Call this method before calling sqlite3_prepare_v2()
    func start() {
        let observerPointer = unsafeBitCast(self, to: UnsafeMutablePointer<Void>.self)
        sqlite3_set_authorizer(database.sqliteConnection, { (observerPointer, actionCode, CString1, CString2, CString3, CString4) -> Int32 in
            switch actionCode {
            case SQLITE_DROP_TABLE, SQLITE_DROP_TEMP_TABLE, SQLITE_DROP_TEMP_VIEW, SQLITE_DROP_VIEW, SQLITE_DETACH, SQLITE_ALTER_TABLE, SQLITE_DROP_VTABLE, SQLITE_CREATE_INDEX, SQLITE_CREATE_TEMP_INDEX, SQLITE_DROP_INDEX, SQLITE_DROP_TEMP_INDEX:
                let observer = unsafeBitCast(observerPointer, to: StatementCompilationObserver.self)
                observer.invalidatesDatabaseSchemaCache = true
            case SQLITE_READ:
                let observer = unsafeBitCast(observerPointer, to: StatementCompilationObserver.self)
                observer.insertRead(tableName: String(cString: CString1!), columnName: String(cString: CString2!))
            case SQLITE_INSERT:
                let observer = unsafeBitCast(observerPointer, to: StatementCompilationObserver.self)
                observer.databaseEventKinds.append(.insert(tableName: String(cString: CString1!)))
            case SQLITE_DELETE:
                let observer = unsafeBitCast(observerPointer, to: StatementCompilationObserver.self)
                observer.databaseEventKinds.append(.delete(tableName: String(cString: CString1!)))
            case SQLITE_UPDATE:
                let observer = unsafeBitCast(observerPointer, to: StatementCompilationObserver.self)
                observer.insertUpdateEventKind(tableName: String(cString: CString1!), columnName: String(cString: CString2!))
            case SQLITE_SAVEPOINT:
                let observer = unsafeBitCast(observerPointer, to: StatementCompilationObserver.self)
                let name = String(cString: CString2!)
                let action = SavepointActionKind(rawValue: String(cString: CString1!))!
                observer.savepointAction = (name: name, action: action)
            default:
                break
            }
            return SQLITE_OK
            }, observerPointer)
    }
    
    // Call this method between two calls to calling sqlite3_prepare_v2()
    func reset() {
        readTables = [:]
        databaseEventKinds = []
        invalidatesDatabaseSchemaCache = false
        savepointAction = nil
    }
    
    func insertRead(tableName: String, columnName: String) {
        if readTables[tableName] != nil {
           readTables[tableName]!.insert(columnName)
        } else {
           readTables[tableName] = [columnName]
        }
    }
    
    func insertUpdateEventKind(tableName: String, columnName: String) {
        for (index, eventKind) in databaseEventKinds.enumerated() {
            if case .update(let t, let columnNames) = eventKind, t == tableName {
                var columnNames = columnNames
                columnNames.insert(columnName)
                databaseEventKinds[index] = .update(tableName: tableName, columnNames: columnNames)
                return
            }
        }
        databaseEventKinds.append(.update(tableName: tableName, columnNames: [columnName]))
    }
    
    func stop() {
        sqlite3_set_authorizer(database.sqliteConnection, nil, nil)
    }
}

enum SavepointActionKind : String {
    case begin = "BEGIN"
    case release = "RELEASE"
    case rollback = "ROLLBACK"
}


// =========================================================================
// MARK: - Transactions & Savepoint

extension Database {
    /// Executes a block inside a database transaction.
    ///
    ///     try dbQueue.inDatabase do {
    ///         try db.inTransaction {
    ///             try db.execute("INSERT ...")
    ///             return .commit
    ///         }
    ///     }
    ///
    /// If the block throws an error, the transaction is rollbacked and the
    /// error is rethrown.
    ///
    /// This method is not reentrant: you can't nest transactions.
    ///
    /// - parameters:
    ///     - kind: The transaction type (default nil). If nil, the transaction
    ///       type is configuration.defaultTransactionKind, which itself
    ///       defaults to .immediate. See https://www.sqlite.org/lang_transaction.html
    ///       for more information.
    ///     - block: A block that executes SQL statements and return either
    ///       .commit or .rollback.
    /// - throws: The error thrown by the block.
    public func inTransaction(_ kind: TransactionKind? = nil, _ block: @noescape() throws -> TransactionCompletion) throws {
        // Begin transaction
        try beginTransaction(kind ?? configuration.defaultTransactionKind)
        
        // Now that transaction has begun, we'll rollback in case of error.
        // But we'll throw the first caught error, so that user knows
        // what happened.
        var firstError: ErrorProtocol? = nil
        let needsRollback: Bool
        do {
            let completion = try block()
            switch completion {
            case .commit:
                try commit()
                needsRollback = false
            case .rollback:
                needsRollback = true
            }
        } catch {
            firstError = error
            needsRollback = true
        }
        
        if needsRollback {
            do {
                try rollback(underlyingError: firstError)
            } catch {
                if firstError == nil {
                    firstError = error
                }
            }
        }

        if let firstError = firstError {
            throw firstError
        }
    }
    
    /// Executes a block inside a savepoint.
    ///
    ///     try dbQueue.inDatabase do {
    ///         try db.inSavepoint {
    ///             try db.execute("INSERT ...")
    ///             return .commit
    ///         }
    ///     }
    ///
    /// If the block throws an error, the savepoint is rollbacked and the
    /// error is rethrown.
    ///
    /// This method is reentrant: you can nest savepoints.
    ///
    /// - parameter block: A block that executes SQL statements and return
    ///   either .commit or .rollback.
    /// - throws: The error thrown by the block.
    public func inSavepoint(_ block: @noescape() throws -> TransactionCompletion) throws {
        // By default, top level SQLite savepoints open a deferred transaction.
        //
        // But GRDB database configuration mandates a default transaction kind
        // that we have to honor.
        //
        // So when the default GRDB transaction kind is not deferred, we open a
        // transaction instead
        guard isInsideTransaction || configuration.defaultTransactionKind == .deferred else {
            return try inTransaction(nil, block)
        }

        // If the savepoint is top-level, we'll use ROLLBACK TRANSACTION in
        // order to perform the special error handling of rollbacks (see
        // the rollback method).
        let topLevelSavepoint = !isInsideTransaction
        
        // Begin savepoint
        //
        // We use a single name for savepoints because there is no need
        // using unique savepoint names. User could still mess with them
        // with raw SQL queries, but let's assume that it is unlikely that
        // the user uses "grdb" as a savepoint name.
        try execute("SAVEPOINT grdb")
        
        // Now that savepoint has begun, we'll rollback in case of error.
        // But we'll throw the first caught error, so that user knows
        // what happened.
        var firstError: ErrorProtocol? = nil
        let needsRollback: Bool
        do {
            let completion = try block()
            switch completion {
            case .commit:
                try execute("RELEASE SAVEPOINT grdb")
                needsRollback = false
            case .rollback:
                needsRollback = true
            }
        } catch {
            firstError = error
            needsRollback = true
        }
        
        if needsRollback {
            do {
                if topLevelSavepoint {
                    try rollback(underlyingError: firstError)
                } else {
                    // Rollback, and release the savepoint.
                    // Rollback alone is not enough to clear the savepoint from
                    // the SQLite savepoint stack.
                    try execute("ROLLBACK TRANSACTION TO SAVEPOINT grdb")
                    try execute("RELEASE SAVEPOINT grdb")
                }
            } catch {
                if firstError == nil {
                    firstError = error
                }
            }
        }
        
        if let firstError = firstError {
            throw firstError
        }
    }
    
    private func beginTransaction(_ kind: TransactionKind) throws {
        switch kind {
        case .deferred:
            try execute("BEGIN DEFERRED TRANSACTION")
        case .immediate:
            try execute("BEGIN IMMEDIATE TRANSACTION")
        case .exclusive:
            try execute("BEGIN EXCLUSIVE TRANSACTION")
        }
        isInsideExplicitTransaction = true
    }
    
    private func rollback(underlyingError: ErrorProtocol? = nil) throws {
        do {
            try execute("ROLLBACK TRANSACTION")
        } catch {
            // https://www.sqlite.org/lang_transaction.html#immediate
            //
            // > Response To Errors Within A Transaction
            // >
            // > If certain kinds of errors occur within a transaction, the
            // > transaction may or may not be rolled back automatically.
            // > The errors that can cause an automatic rollback include:
            // >
            // > - SQLITE_FULL: database or disk full
            // > - SQLITE_IOERR: disk I/O error
            // > - SQLITE_BUSY: database in use by another process
            // > - SQLITE_NOMEM: out or memory
            // >
            // > [...] It is recommended that applications respond to the
            // > errors listed above by explicitly issuing a ROLLBACK
            // > command. If the transaction has already been rolled back
            // > automatically by the error response, then the ROLLBACK
            // > command will fail with an error, but no harm is caused
            // > by this.
            //
            // Rollback and ignore error because we'll throw firstError.
            guard let underlyingError = underlyingError as? DatabaseError, [SQLITE_FULL, SQLITE_IOERR, SQLITE_BUSY, SQLITE_NOMEM].contains(Int32(underlyingError.code)) else {
                throw error
            }
        }
        
        savepointStack.clear()  // TODO: write tests that fail when we remove this line. Hint: those tests must not use any transaction observer because savepointStack.clear() is already called in willCommit() and didRollback()
        isInsideExplicitTransaction = false
    }
    
    private func commit() throws {
        try execute("COMMIT TRANSACTION")
        savepointStack.clear()  // TODO: write tests that fail when we remove this line. Hint: those tests must not use any transaction observer because savepointStack.clear() is already called in willCommit() and didRollback()
        isInsideExplicitTransaction = false
    }
    
    /// Add a transaction observer, so that it gets notified of
    /// database changes.
    ///
    /// The transaction observer is weakly referenced: it is not retained, and
    /// stops getting notifications after it is deallocated.
    ///
    /// - parameters:
    ///     - transactionObserver: A transaction observer.
    ///     - filter: An optional database event filter. When nil (the default),
    ///       all events are notified to the observer. When not nil, only events
    ///       that pass the filter are notified.
    public func add(transactionObserver: TransactionObserver, forDatabaseEvents filter: ((DatabaseEventKind) -> Bool)? = nil) {
        SchedulingWatchdog.preconditionValidQueue(self)
        databaseEventObservers.append(DatabaseEventObserver(transactionObserver: transactionObserver, filter: filter))
        if databaseEventObservers.count == 1 {
            installTransactionObserverHooks()
        }
    }
    
    /// Remove a transaction observer.
    public func remove(transactionObserver: TransactionObserver) {
        SchedulingWatchdog.preconditionValidQueue(self)
        databaseEventObservers.removeFirst { $0.transactionObserver === transactionObserver }
        if databaseEventObservers.isEmpty {
            uninstallTransactionObserverHooks()
        }
    }
    
    /// Clears references to deallocated observers, and uninstall transaction
    /// hooks if there is no remaining observers.
    private func cleanupDatabaseEventObservers() {
        databaseEventObservers = databaseEventObservers.filter { $0.transactionObserver != nil }
        if databaseEventObservers.isEmpty {
            uninstallTransactionObserverHooks()
        }
    }
    
    /// Checks that a SQL query is valid for a select statement.
    ///
    /// Select statements do not call database.updateStatementDidExecute().
    /// Here we make sure that the update statements we track are not hidden in
    /// a select statement.
    ///
    /// An INSERT statement will pass, but not DROP TABLE (which invalidates the
    /// database cache), or RELEASE SAVEPOINT (which alters the savepoint stack)
    static func preconditionValidSelectStatement(sql: String, observer: StatementCompilationObserver) {
        GRDBPrecondition(observer.invalidatesDatabaseSchemaCache == false, "Invalid statement type for query \(String(reflecting: sql)): use UpdateStatement instead.")
        GRDBPrecondition(observer.savepointAction == nil, "Invalid statement type for query \(String(reflecting: sql)): use UpdateStatement instead.")
        
        // Don't check for observer.databaseEventKinds.isEmpty
        //
        // When observer.databaseEventKinds.isEmpty is NOT empty, this means
        // that the database is changed by the statement.
        //
        // It thus looks like the statement should be performed by an
        // UpdateStatement, not a SelectStatement: transaction observers are not
        // notified of database changes when they are executed by
        // a SelectStatement.
        //
        // However https://github.com/groue/GRDB.swift/issues/80 and
        // https://github.com/groue/GRDB.swift/issues/82 have shown that SELECT
        // statements on virtual tables can generate database changes.
        //
        // :-(
        //
        // OK, this is getting very difficult to protect the user against
        // himself: just give up, and allow SelectStatement to execute database
        // changes. We'll cope with eventual troubles later, when they occur.
        //
        // GRDBPrecondition(observer.databaseEventKinds.isEmpty, "Invalid statement type for query \(String(reflecting: sql)): use UpdateStatement instead.")
    }
    
    func updateStatementWillExecute(_ statement: UpdateStatement) {
        let databaseEventKinds = statement.databaseEventKinds
        statementEventObservers = databaseEventObservers.filter { databaseEventObserver in
            guard let filter = databaseEventObserver.filter else { return true }
            return databaseEventKinds.index(where: filter) != nil
        }
    }
    
    /// Some failed statements interest transaction observers.
    func updateStatementDidFail(_ statement: UpdateStatement) throws {
        // Wait for next statement
        statementEventObservers = []
        
        // Reset transactionState before didRollback eventually executes
        // other statements.
        let transactionState = self.transactionState
        self.transactionState = .waitForTransactionCompletion
        
        // Failed statements can not be reused, because sqlite3_reset won't
        // be able to restore the statement to its initial state:
        // https://www.sqlite.org/c3ref/reset.html
        //
        // So make sure we clear this statement from the cache.
        if let index = updateStatementCache.index(where: { $0.1 === statement }) {
            updateStatementCache.remove(at: index)
        }
        
        switch transactionState {
        case .rollbackFromTransactionObserver(let error):
            didRollback()
            throw error
        default:
            break
        }
    }
    
    /// Some succeeded statements invalidate the database cache, others interest
    /// transaction observers, and others modify the savepoint stack.
    func updateStatementDidExecute(_ statement: UpdateStatement) {
        // Wait for next statement
        statementEventObservers = []
        
        if statement.invalidatesDatabaseSchemaCache {
            clearSchemaCache()
        }
        
        if let savepointAction = statement.savepointAction {
            switch savepointAction.action {
            case .begin:
                savepointStack.beginSavepoint(named: savepointAction.name)
            case .release:
                savepointStack.releaseSavepoint(named: savepointAction.name)
                if savepointStack.isEmpty {
                    let eventsBuffer = savepointStack.eventsBuffer
                    savepointStack.clear()
                    for (event, notifiedObservers) in eventsBuffer {
                        for observer in notifiedObservers.flatMap({ $0.transactionObserver }) {
                            event.send(to: observer)
                        }
                    }
                }
            case .rollback:
                savepointStack.rollbackSavepoint(named: savepointAction.name)
            }
        }
        
        // Reset transactionState before didCommit or didRollback eventually
        // execute other statements.
        let transactionState = self.transactionState
        self.transactionState = .waitForTransactionCompletion
        
        switch transactionState {
        case .commit:
            didCommit()
        case .rollback:
            didRollback()
        default:
            break
        }
    }
    
    /// Transaction hook
    private func willCommit() throws {
        let eventsBuffer = savepointStack.eventsBuffer
        savepointStack.clear()
        
        var notifiedObserversForCommit: [TransactionObserver] = databaseEventObservers.flatMap({ $0.transactionObserver })
        for (event, notifiedObservers) in eventsBuffer {
            for observer in notifiedObservers.flatMap({ $0.transactionObserver }) {
                event.send(to: observer)
                if !notifiedObserversForCommit.contains({ $0 === observer }) {
                    notifiedObserversForCommit.append(observer)
                }
            }
        }
        for observer in notifiedObserversForCommit {
            try observer.databaseWillCommit()
        }
    }
    
#if SQLITE_ENABLE_PREUPDATE_HOOK
    /// Transaction hook
    private func willChange(with event: DatabasePreUpdateEvent) {
        if savepointStack.isEmpty {
            // Don't notify all databaseEventObservers about the database event.
            // Only notify those that are interested in the event, and have been
            // isolated in updateStatementWillExecute().
            for observer in statementEventObservers.flatMap({ $0.transactionObserver }) {
                observer.databaseWillChangeWithEvent(event)
            }
        } else {
            // Buffer both event and the observers that should be notified of the event.
            savepointStack.eventsBuffer.append((event: event.copy(), notifiedObservers: statementEventObservers))
        }
    }
#endif
    
    /// Transaction hook
    private func didChange(with event: DatabaseEvent) {
        if savepointStack.isEmpty {
            // Don't notify all databaseEventObservers about the database event.
            // Only notify those that are interested in the event, and have been
            // isolated in updateStatementWillExecute().
            for observer in statementEventObservers.flatMap({ $0.transactionObserver }) {
                observer.databaseDidChange(with: event)
            }
        } else {
            // Buffer both event and the observers that should be notified of the event.
            savepointStack.eventsBuffer.append((event: event.copy(), notifiedObservers: statementEventObservers))
        }
    }
    
    /// Transaction hook
    private func didCommit() {
        for observer in databaseEventObservers.flatMap({ $0.transactionObserver }) {
            observer.databaseDidCommit(self)
        }
        cleanupDatabaseEventObservers()
    }
    
    /// Transaction hook
    private func didRollback() {
        savepointStack.clear()
        for observer in databaseEventObservers.flatMap({ $0.transactionObserver }) {
            observer.databaseDidRollback(self)
        }
        cleanupDatabaseEventObservers()
    }
    
    private func installTransactionObserverHooks() {
        let dbPointer = unsafeBitCast(self, to: UnsafeMutablePointer<Void>.self)
        
        sqlite3_update_hook(sqliteConnection, { (dbPointer, updateKind, databaseNameCString, tableNameCString, rowID) in
            let db = unsafeBitCast(dbPointer, to: Database.self)
            db.didChange(with: DatabaseEvent(
                kind: DatabaseEvent.Kind(rawValue: updateKind)!,
                rowID: rowID,
                databaseNameCString: databaseNameCString,
                tableNameCString: tableNameCString))
            }, dbPointer)
        
        
        sqlite3_commit_hook(sqliteConnection, { dbPointer in
            let db = unsafeBitCast(dbPointer, to: Database.self)
            do {
                try db.willCommit()
                db.transactionState = .commit
                // Next step: updateStatementDidExecute()
                return 0
            } catch {
                db.transactionState = .rollbackFromTransactionObserver(error)
                // Next step: sqlite3_rollback_hook callback
                return 1
            }
            }, dbPointer)
        
        
        sqlite3_rollback_hook(sqliteConnection, { dbPointer in
            let db = unsafeBitCast(dbPointer, to: Database.self)
            switch db.transactionState {
            case .rollbackFromTransactionObserver:
                // Next step: updateStatementDidFail()
                break
            default:
                db.transactionState = .rollback
                // Next step: updateStatementDidExecute()
            }
            }, dbPointer)
        
        #if SQLITE_ENABLE_PREUPDATE_HOOK
        sqlite3_preupdate_hook(sqliteConnection, { (dbPointer, databaseConnection, updateKind, databaseNameCString, tableNameCString, initialRowID, finalRowID) in
            let db = unsafeBitCast(dbPointer, to: Database.self)
            db.willChange(with: DatabasePreUpdateEvent(connection: databaseConnection!,
                kind: DatabasePreUpdateEvent.Kind(rawValue: updateKind)!,
                initialRowID: initialRowID,
                finalRowID: finalRowID,
                databaseNameCString: databaseNameCString,
                tableNameCString: tableNameCString))
            }, dbPointer)
        #endif
    }
    
    private func uninstallTransactionObserverHooks() {
        sqlite3_update_hook(sqliteConnection, nil, nil)
        sqlite3_commit_hook(sqliteConnection, nil, nil)
        sqlite3_rollback_hook(sqliteConnection, nil, nil)
        #if SQLITE_ENABLE_PREUPDATE_HOOK
            sqlite3_preupdate_hook(sqliteConnection, nil, nil)
        #endif
    }
}


/// An SQLite transaction kind. See https://www.sqlite.org/lang_transaction.html
public enum TransactionKind {
    case deferred
    case immediate
    case exclusive
}


/// The end of a transaction: Commit, or Rollback
public enum TransactionCompletion {
    case commit
    case rollback
}

/// The states that keep track of transaction completions in order to notify
/// transaction observers.
private enum TransactionState {
    case waitForTransactionCompletion
    case commit
    case rollback
    case rollbackFromTransactionObserver(ErrorProtocol)
}

/// A transaction observer is notified of all changes and transactions committed
/// or rollbacked on a database.
///
/// Adopting types must be a class.
public protocol TransactionObserver : class {
    
    /// Notifies a database change (insert, update, or delete).
    ///
    /// The change is pending until the end of the current transaction, notified
    /// to databaseWillCommit, databaseDidCommit and databaseDidRollback.
    ///
    /// This method is called on the database queue.
    ///
    /// The event is only valid for the duration of this method call. If you
    /// need to keep it longer, store a copy of its properties.
    ///
    /// - warning: this method must not change the database.
    func databaseDidChange(with event: DatabaseEvent)
    
    /// When a transaction is about to be committed, the transaction observer
    /// has an opportunity to rollback pending changes by throwing an error.
    ///
    /// This method is called on the database queue.
    ///
    /// - warning: this method must not change the database.
    ///
    /// - throws: An eventual error that rollbacks pending changes.
    func databaseWillCommit() throws
    
    /// Database changes have been committed.
    ///
    /// This method is called on the database queue. It can change the database.
    func databaseDidCommit(_ db: Database)
    
    /// Database changes have been rollbacked.
    ///
    /// This method is called on the database queue. It can change the database.
    func databaseDidRollback(_ db: Database)
    
    #if SQLITE_ENABLE_PREUPDATE_HOOK
    /// Notifies before a database change (insert, update, or delete)
    /// with change information (initial / final values for the row's
    /// columns). (Called *before* databaseDidChangeWithEvent.)
    ///
    /// The change is pending until the end of the current transaction,
    /// and you always get a second chance to get basic event information in
    /// the databaseDidChangeWithEvent callback.
    ///
    /// This callback is mostly useful for calculating detailed change
    /// information for a row, and provides the initial / final values.
    ///
    /// This method is called on the database queue.
    ///
    /// The event is only valid for the duration of this method call. If you
    /// need to keep it longer, store a copy of its properties.
    ///
    /// - warning: this method must not change the database.
    ///
    /// Availability Info:
    ///
    ///     Requires SQLite 3.13.0 +
    ///     Compiled with option SQLITE_ENABLE_PREUPDATE_HOOK
    ///
    ///     As of OSX 10.11.5, and iOS 9.3.2, the built-in SQLite library
    ///     does not have this enabled, so you'll need to compile your own
    ///     copy using GRDBCustomSQLite. See the README.md in /SQLiteCustom/
    ///
    ///     The databaseDidChangeWithEvent callback is always available,
    ///     and may provide most/all of what you need.
    ///     (For example, FetchedRecordsController is built without using
    ///     this functionality.)
    ///
    func databaseWillChange(with event: DatabasePreUpdateEvent)
    #endif
}

/// Database stores DatabaseEventObserver so that it does not retain its
/// transaction observers.
class DatabaseEventObserver {
    weak var transactionObserver: TransactionObserver?
    let filter: ((DatabaseEventKind) -> Bool)?
    init(transactionObserver: TransactionObserver, filter: ((DatabaseEventKind) -> Bool)?) {
        self.transactionObserver = transactionObserver
        self.filter = filter
    }
}

/// A kind of database event. See Database.add(transactionObserver:)
/// and DatabaseWriter.add(transactionObserver:).
public enum DatabaseEventKind {
    /// The insertion of a row in a database table
    case insert(tableName: String)
    
    /// The deletion of a row in a database table
    case delete(tableName: String)
    
    /// The update of a set of columns in a database table
    case update(tableName: String, columnNames: Set<String>)
}

protocol DatabaseEventProtocol {
    func send(to observer: TransactionObserver)
}

/// A database event, notified to TransactionObserver.
public struct DatabaseEvent {
    
    /// An event kind
    public enum Kind: Int32 {
        /// SQLITE_INSERT
        case insert = 18
        
        /// SQLITE_DELETE
        case delete = 9
        
        /// SQLITE_UPDATE
        case update = 23
    }
    
    /// The event kind
    public let kind: Kind
    
    /// The database name
    public var databaseName: String { return impl.databaseName }

    /// The table name
    public var tableName: String { return impl.tableName }
    
    /// The rowID of the changed row.
    public let rowID: Int64
    
    /// Returns an event that can be stored:
    ///
    ///     class MyObserver: TransactionObserver {
    ///         var events: [DatabaseEvent]
    ///         func databaseDidChange(with event: DatabaseEvent) {
    ///             events.append(event.copy())
    ///         }
    ///     }
    public func copy() -> DatabaseEvent {
        return impl.copy(self)
    }
    
    private init(kind: Kind, rowID: Int64, impl: DatabaseEventImpl) {
        self.kind = kind
        self.rowID = rowID
        self.impl = impl
    }
    
    init(kind: Kind, rowID: Int64, databaseNameCString: UnsafePointer<Int8>?, tableNameCString: UnsafePointer<Int8>?) {
        self.init(kind: kind, rowID: rowID, impl: MetalDatabaseEventImpl(databaseNameCString: databaseNameCString, tableNameCString: tableNameCString))
    }
    
    private let impl: DatabaseEventImpl
}

extension DatabaseEvent : DatabaseEventProtocol {
    func send(to observer: TransactionObserver) {
        observer.databaseDidChange(with: self)
    }
}

/// Protocol for internal implementation of DatabaseEvent
private protocol DatabaseEventImpl {
    var databaseName: String { get }
    var tableName: String { get }
    func copy(_ event: DatabaseEvent) -> DatabaseEvent
}

/// Optimization: MetalDatabaseEventImpl does not create Swift strings from raw
/// SQLite char* until actually asked for databaseName or tableName.
private struct MetalDatabaseEventImpl : DatabaseEventImpl {
    let databaseNameCString: UnsafePointer<Int8>?
    let tableNameCString: UnsafePointer<Int8>?

    var databaseName: String { return String(cString: databaseNameCString!) }
    var tableName: String { return String(cString: tableNameCString!) }
    func copy(_ event: DatabaseEvent) -> DatabaseEvent {
        return DatabaseEvent(kind: event.kind, rowID: event.rowID, impl: CopiedDatabaseEventImpl(databaseName: databaseName, tableName: tableName))
    }
}

/// Impl for DatabaseEvent that contains copies of event strings.
private struct CopiedDatabaseEventImpl : DatabaseEventImpl {
    private let databaseName: String
    private let tableName: String
    func copy(_ event: DatabaseEvent) -> DatabaseEvent {
        return event
    }
}

#if SQLITE_ENABLE_PREUPDATE_HOOK

    public struct DatabasePreUpdateEvent {
        
        /// An event kind
        public enum Kind: Int32 {
            /// SQLITE_INSERT
            case Insert = 18
            
            /// SQLITE_DELETE
            case Delete = 9
            
            /// SQLITE_UPDATE
            case Update = 23
        }
        
        /// The event kind
        public let kind: Kind
        
        /// The database name
        public var databaseName: String { return impl.databaseName }
        
        /// The table name
        public var tableName: String { return impl.tableName }
        
        /// The number of columns in the row that is being inserted, updated, or deleted.
        public var count: Int { return Int(impl.columnsCount) }
        
        /// The triggering depth of the row update
        /// Returns: 
        ///     0  if the preupdate callback was invoked as a result of a direct insert,
        //         update, or delete operation;
        ///     1  for inserts, updates, or deletes invoked by top-level triggers;
        ///     2  for changes resulting from triggers called by top-level triggers;
        ///     ... and so forth
        public var depth: CInt { return impl.depth }
        
        /// The initial rowID of the row being changed for .Update and .Delete changes,
        /// and nil for .Insert changes.
        public let initialRowID: Int64?
        
        /// The final rowID of the row being changed for .Update and .Insert changes,
        /// and nil for .Delete changes.
        public let finalRowID: Int64?
        
        /// The initial database values in the row.
        ///
        /// Values appear in the same order as the columns in the table.
        ///
        /// The result is nil if the event is an .Insert event.
        public var initialDatabaseValues: [DatabaseValue]?
        {
            guard (kind == .Update || kind == .Delete) else { return nil }
            return impl.initialDatabaseValues
        }
        
        /// Returns the initial `DatabaseValue` at given index.
        ///
        /// Indexes span from 0 for the leftmost column to (row.count - 1) for the
        /// righmost column.
        ///
        /// The result is nil if the event is an .Insert event.
        public func initialDatabaseValue(atIndex index: Int) -> DatabaseValue?
        {
            GRDBPrecondition(index >= 0 && index < count, "row index out of range")
            guard (kind == .Update || kind == .Delete) else { return nil }
            return impl.initialDatabaseValue(atIndex: index)
        }
        
        /// The final database values in the row.
        ///
        /// Values appear in the same order as the columns in the table.
        ///
        /// The result is nil if the event is a .Delete event.
        public var finalDatabaseValues: [DatabaseValue]?
        {
            guard (kind == .Update || kind == .Insert) else { return nil }
            return impl.finalDatabaseValues
        }
        
        /// Returns the final `DatabaseValue` at given index.
        ///
        /// Indexes span from 0 for the leftmost column to (row.count - 1) for the
        /// righmost column.
        ///
        /// The result is nil if the event is a .Delete event.
        public func finalDatabaseValue(atIndex index: Int) -> DatabaseValue?
        {
            GRDBPrecondition(index >= 0 && index < count, "row index out of range")
            guard (kind == .Update || kind == .Insert) else { return nil }
            return impl.finalDatabaseValue(atIndex: index)
        }
        
        /// Returns an event that can be stored:
        ///
        ///     class MyObserver: TransactionObserver {
        ///         var events: [DatabasePreUpdateEvent]
        ///         func databaseWillChange(with event: DatabasePreUpdateEvent) {
        ///             events.append(event.copy())
        ///         }
        ///     }
        public func copy() -> DatabasePreUpdateEvent {
            return impl.copy(self)
        }
        
        private init(kind: Kind, initialRowID: Int64?, finalRowID: Int64?, impl: DatabasePreUpdateEventImpl) {
            self.kind = kind
            self.initialRowID = (kind == .Update || kind == .Delete ) ? initialRowID : nil
            self.finalRowID = (kind == .Update || kind == .Insert ) ? finalRowID : nil
            self.impl = impl
        }
        
        init(connection: SQLiteConnection, kind: Kind, initialRowID: Int64, finalRowID: Int64, databaseNameCString: UnsafePointer<Int8>?, tableNameCString: UnsafePointer<Int8>?) {
            self.init(kind: kind,
                      initialRowID: (kind == .Update || kind == .Delete ) ? finalRowID : nil,
                      finalRowID: (kind == .Update || kind == .Insert ) ? finalRowID : nil,
                      impl: MetalDatabasePreUpdateEventImpl(connection: connection, kind: kind, databaseNameCString: databaseNameCString, tableNameCString: tableNameCString))
        }
        
        private let impl: DatabasePreUpdateEventImpl
    }
    
    extension DatabasePreUpdateEvent : DatabaseEventProtocol {
        func send(to observer: TransactionObserver) {
            observer.databaseWillChange(with: self)
        }
    }
    
    /// Protocol for internal implementation of DatabaseEvent
    private protocol DatabasePreUpdateEventImpl {
        var databaseName: String { get }
        var tableName: String { get }
        
        var columnsCount: CInt { get }
        var depth: CInt { get }
        var initialDatabaseValues: [DatabaseValue]? { get }
        var finalDatabaseValues: [DatabaseValue]? { get }
        
        func initialDatabaseValue(atIndex index: Int) -> DatabaseValue?
        func finalDatabaseValue(atIndex index: Int) -> DatabaseValue?
        
        func copy(_ event: DatabasePreUpdateEvent) -> DatabasePreUpdateEvent
    }
    
    /// Optimization: MetalDatabasePreUpdateEventImpl does not create Swift strings from raw
    /// SQLite char* until actually asked for databaseName or tableName,
    /// nor does it request other data via the sqlite3_preupdate_* APIs
    /// until asked.
    private struct MetalDatabasePreUpdateEventImpl : DatabasePreUpdateEventImpl {
        private let connection: SQLiteConnection
        private let kind: DatabasePreUpdateEvent.Kind
        
        private let databaseNameCString: UnsafePointer<Int8>?
        private let tableNameCString: UnsafePointer<Int8>?
        
        var databaseName: String { return String(cString: databaseNameCString!) }
        var tableName: String { return String(cString: tableNameCString!) }
        
        var columnsCount: CInt { return sqlite3_preupdate_count(connection) }
        var depth: CInt { return sqlite3_preupdate_depth(connection) }
        var initialDatabaseValues: [DatabaseValue]? {
            guard (kind == .Update || kind == .Delete) else { return nil }
            return preupdate_getValues_old(connection)
        }
        
        var finalDatabaseValues: [DatabaseValue]? {
            guard (kind == .Update || kind == .Insert) else { return nil }
            return preupdate_getValues_new(connection)
        }
        
        func initialDatabaseValue(atIndex index: Int) -> DatabaseValue?
        {
            let columnCount = columnsCount
            precondition(index >= 0 && index < Int(columnCount), "row index out of range")
            return getValue(connection, column: CInt(index), sqlite_func: { (connection: SQLiteConnection, column: CInt, value: inout SQLiteValue? ) -> CInt in
                return sqlite3_preupdate_old(connection, column, &value)
            })
        }
        
        func finalDatabaseValue(atIndex index: Int) -> DatabaseValue?
        {
            let columnCount = columnsCount
            precondition(index >= 0 && index < Int(columnCount), "row index out of range")
            return getValue(connection, column: CInt(index), sqlite_func: { (connection: SQLiteConnection, column: CInt, value: inout SQLiteValue? ) -> CInt in
                return sqlite3_preupdate_new(connection, column, &value)
            })
        }
        
        func copy(_ event: DatabasePreUpdateEvent) -> DatabasePreUpdateEvent {
            return DatabasePreUpdateEvent(kind: event.kind, initialRowID: event.initialRowID, finalRowID: event.finalRowID, impl: CopiedDatabasePreUpdateEventImpl(
                    databaseName: databaseName,
                    tableName: tableName,
                    columnsCount: columnsCount,
                    depth: depth,
                    initialDatabaseValues: initialDatabaseValues,
                    finalDatabaseValues: finalDatabaseValues))
        }
    
        private func preupdate_getValues(_ connection: SQLiteConnection, sqlite_func: (connection: SQLiteConnection, column: CInt, inout value: SQLiteValue? ) -> CInt ) -> [DatabaseValue]?
        {
            let columnCount = sqlite3_preupdate_count(connection)
            guard columnCount > 0 else { return nil }
            
            var columnValues = [DatabaseValue]()
            
            for i in 0..<columnCount {
                let value = getValue(connection, column: i, sqlite_func: sqlite_func)!
                columnValues.append(value)
            }
            
            return columnValues
        }
        
        private func getValue(_ connection: SQLiteConnection, column: CInt, sqlite_func: (connection: SQLiteConnection, column: CInt, inout value: SQLiteValue? ) -> CInt ) -> DatabaseValue?
        {
            var value : SQLiteValue? = nil
            guard sqlite_func(connection: connection, column: column, value: &value) == SQLITE_OK else { return nil }
            if let value = value {
                return DatabaseValue(sqliteValue: value)
            }
            return nil
        }
        
        private func preupdate_getValues_old(_ connection: SQLiteConnection) -> [DatabaseValue]?
        {
            return preupdate_getValues(connection, sqlite_func: { (connection: SQLiteConnection, column: CInt, value: inout SQLiteValue? ) -> CInt in
                return sqlite3_preupdate_old(connection, column, &value)
            })
        }
        
        private func preupdate_getValues_new(_ connection: SQLiteConnection) -> [DatabaseValue]?
        {
            return preupdate_getValues(connection, sqlite_func: { (connection: SQLiteConnection, column: CInt, value: inout SQLiteValue? ) -> CInt in
                return sqlite3_preupdate_new(connection, column, &value)
            })
        }
    }
    
    /// Impl for DatabasePreUpdateEvent that contains copies of all event data.
    private struct CopiedDatabasePreUpdateEventImpl : DatabasePreUpdateEventImpl {
        private let databaseName: String
        private let tableName: String
        private let columnsCount: CInt
        private let depth: CInt
        private let initialDatabaseValues: [DatabaseValue]?
        private let finalDatabaseValues: [DatabaseValue]?
        
        private func initialDatabaseValue(atIndex index: Int) -> DatabaseValue? { return initialDatabaseValues?[index] }
        private func finalDatabaseValue(atIndex index: Int) -> DatabaseValue? { return finalDatabaseValues?[index] }
        
        private func copy(_ event: DatabasePreUpdateEvent) -> DatabasePreUpdateEvent {
            return event
        }
    }

#endif

/// The SQLite savepoint stack is described at
/// https://www.sqlite.org/lang_savepoint.html
///
/// This class reimplements the SQLite stack, so that we can:
///
/// - know if there are currently active savepoints (isEmpty)
/// - buffer database events when a savepoint is active, in order to avoid
///   notifying transaction observers of database events that could be
///   rollbacked.
class SavePointStack {
    /// The buffered events. See Database.didChange(with:)
    var eventsBuffer: [(event: DatabaseEventProtocol, notifiedObservers: [DatabaseEventObserver])] = []
    
    /// The savepoint stack, as an array of tuples (savepointName, index in the eventsBuffer array).
    /// Indexes let us drop rollbacked events from the event buffer.
    private var savepoints: [(name: String, index: Int)] = []
    
    var isEmpty: Bool { return savepoints.isEmpty }
    
    func clear() {
        eventsBuffer.removeAll()
        savepoints.removeAll()
    }
    
    func beginSavepoint(named name: String) {
        savepoints.append((name: name.lowercased(), index: eventsBuffer.count))
    }
    
    // https://www.sqlite.org/lang_savepoint.html
    // > The ROLLBACK command with a TO clause rolls back transactions going
    // > backwards in time back to the most recent SAVEPOINT with a matching
    // > name. The SAVEPOINT with the matching name remains on the transaction
    // > stack, but all database changes that occurred after that SAVEPOINT was
    // > created are rolled back. If the savepoint-name in a ROLLBACK TO
    // > command does not match any SAVEPOINT on the stack, then the ROLLBACK
    // > command fails with an error and leaves the state of the
    // > database unchanged.
    func rollbackSavepoint(named name: String) {
        let name = name.lowercased()
        while let pair = savepoints.last, pair.name != name {
            savepoints.removeLast()
        }
        if let savepoint = savepoints.last {
            eventsBuffer.removeLast(eventsBuffer.count - savepoint.index)
        }
        assert(!savepoints.isEmpty || eventsBuffer.isEmpty)
    }
    
    // https://www.sqlite.org/lang_savepoint.html
    // > The RELEASE command starts with the most recent addition to the
    // > transaction stack and releases savepoints backwards in time until it
    // > releases a savepoint with a matching savepoint-name. Prior savepoints,
    // > even savepoints with matching savepoint-names, are unchanged.
    func releaseSavepoint(named name: String) {
        let name = name.lowercased()
        while let pair = savepoints.last, pair.name != name {
            savepoints.removeLast()
        }
        if !savepoints.isEmpty {
            savepoints.removeLast()
        }
    }
}<|MERGE_RESOLUTION|>--- conflicted
+++ resolved
@@ -917,16 +917,9 @@
         return indexes
     }
     
-<<<<<<< HEAD
-    /// True if a set of columns uniquely identify a row, that is to say if
-    /// there is a unique index on those columns, or if the column is the
-    /// INTEGER PRIMARY KEY.
-    func columns<T: Sequence where T.Iterator.Element == String>(_ columns: T, uniquelyIdentifyRowsIn tableName: String) throws -> Bool {
-=======
     /// True if a sequence of columns uniquely identifies a row, that is to say
     /// if the columns are the primary key, or if there is a unique index on them.
-    public func table<T: SequenceType where T.Generator.Element == String>(tableName: String, hasUniqueKey columns: T) throws -> Bool {
->>>>>>> 111d11a7
+    public func table<T: Sequence where T.Iterator.Element == String>(_ tableName: String, hasUniqueKey columns: T) throws -> Bool {
         let primaryKey = try self.primaryKey(tableName) // first, so that we fail early and consistently should the table not exist
         let columns = Set(columns)
         if indexes(on: tableName).contains({ index in index.isUnique && Set(index.columns) == columns }) {
